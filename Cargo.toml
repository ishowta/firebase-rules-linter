[package]
name = "firebase-rules-linter"
version = "0.1.0"
edition = "2021"

# See more keys and their definitions at https://doc.rust-lang.org/cargo/reference/manifest.html

[dependencies]
tree-sitter = "0.20.10"
nanoid = "0.4.0"
miette = { version = "5.10.0", features = ["fancy"] }
thiserror = "1.0.56"
base64 = "0.21.7"
chrono = "0.4.31"
log = "0.4.20"
env_logger = "0.11.0"
<<<<<<< HEAD
z3 = {version="0.12.1", features = ["static-link-z3"]}
=======
tree-sitter-rules = "0.0.1"
>>>>>>> a27f927a

[build-dependencies]
cc = "*"<|MERGE_RESOLUTION|>--- conflicted
+++ resolved
@@ -14,11 +14,8 @@
 chrono = "0.4.31"
 log = "0.4.20"
 env_logger = "0.11.0"
-<<<<<<< HEAD
-z3 = {version="0.12.1", features = ["static-link-z3"]}
-=======
+z3 = { version = "0.12.1", features = ["static-link-z3"] }
 tree-sitter-rules = "0.0.1"
->>>>>>> a27f927a
 
 [build-dependencies]
 cc = "*"